var util = require('util');
var moment = require('moment');
var MongoClient = require('mongodb').MongoClient;
var Server = require('mongodb').Server;
var Base = require('./base');
var type = require('../data_type');
var log = require('../log');

var connectionString;

var MongodbDriver = Base.extend({

  init: function(connection, mongoString) {
    this._super();
    this.connection = connection;
    connectionString = mongoString;
  },

  /**
   * Creates the migrations collection
   *
   * @param callback
   */
  _createMigrationsCollection: function(callback) {
    this._run('createCollection', global.migrationTable, null, callback);
  },


  /**
   * Creates the seeder collection
   *
   * @param callback
   */
  _createSeedsCollection: function(callback) {
    this._run('createCollection', global.seedsTable, null, callback);
  },

  /**
   * An alias for _createMigrationsCollection
   */
  createMigrationsTable: function(callback) {
    this._createMigrationsCollection(callback);
  },

  /**
   * An alias for _createSeederCollection
   */
  createSeedsTable: function(callback) {
    this._createMigrationsCollection(callback);
  },

  /**
   * Creates a collection
   *
   * @param collectionName  - The name of the collection to be created
   * @param callback
   */
  createCollection: function(collectionName, callback) {
    this._run('createCollection', collectionName, null, callback);
  },

  switchDatabase: function(options, callback) {

    if(typeof(options) === 'object')
    {
      if(typeof(options.database) === 'string')
        this._run('use', options, null, callback);
    }
    else if(typeof(options) === 'string')
    {
      this._run('use', options, null, callback);
    }
    else
      callback(null);
  },

  createDatabase: function(dbName, options, callback) {
    //Don't care at all, MongoDB auto creates databases
    if(typeof(options) === 'function')
      callback = options;

    callback(null);
  },

  dropDatabase: function(dbName, options, callback) {

    if(typeof(options) === 'function')
      callback = options;

    this._run('dropDatabase', dbName, null, callback);
  },

  /**
   * An alias for createCollection
   *
   * @param collectionName  - The name of the collection to be created
   * @param callback
   */
  createTable: function(collectionName, callback) {
    this.createCollection(collectionName, callback);
  },

  /**
   * Drops a collection
   *
   * @param collectionName  - The name of the collection to be dropped
   * @param callback
   */
  dropCollection: function(collectionName, callback) {
    this._run('dropCollection', collectionName, null, callback);
  },

  /**
   * An alias for dropCollection
   *
   * @param collectionName  - The name of the collection to be dropped
   * @param callback
   */
  dropTable: function(collectionName, callback) {
    this.dropCollection(collectionName, callback);
  },

  /**
   * Renames a collection
   *
   * @param collectionName    - The name of the existing collection to be renamed
   * @param newCollectionName - The new name of the collection
   * @param callback
   */
  renameCollection: function(collectionName, newCollectionName, callback) {
    this._run('renameCollection', collectionName, {newCollection: newCollectionName}, callback);
  },

  /**
   * An alias for renameCollection
   *
   * @param collectionName    - The name of the existing collection to be renamed
   * @param newCollectionName - The new name of the collection
   * @param callback
   */
  renameTable: function(collectionName, newCollectionName, callback) {
    this.renameCollection(collectionName, newCollectionName, callback);
  },

  /**
   * Adds an index to a collection
   *
   * @param collectionName  - The collection to add the index to
   * @param indexName       - The name of the index to add
   * @param columns         - The columns to add an index on
   * @param	unique          - A boolean whether this creates a unique index
   */
  addIndex: function(collectionName, indexName, columns, unique, callback) {

    var options = {
      indexName: indexName,
      columns: columns,
      unique: unique
    };

    this._run('createIndex', collectionName, options, callback);
  },

  /**
   * Removes an index from a collection
   *
   * @param collectionName  - The collection to remove the index
   * @param indexName       - The name of the index to remove
   * @param columns
   */
  removeIndex: function(collectionName, indexName, callback) {
    this._run('dropIndex', collectionName, {indexName: indexName}, callback);
  },

  /**
   * Inserts a record(s) into a collection
   *
   * @param collectionName  - The collection to insert into
   * @param toInsert        - The record(s) to insert
   * @param callback
   */
  insert: function(collectionName, toInsert, callback) {
    this._run('insert', collectionName, toInsert, callback);
  },

  /**
   * Inserts a migration record into the migration collection
   *
   * @param name                - The name of the migration being run
   * @param callback
   */
  addMigrationRecord: function (name, callback) {
    this._run('insert', global.migrationTable, {name: name, run_on: new Date}, callback);
  },

  /**
   * Runs a query
   *
   * @param collectionName  - The collection to query on
   * @param query           - The query to run
   * @param callback
   */
  _find: function(collectionName, query, callback) {
    this._run('find', collectionName, query, callback);
  },

  /**
   * Gets all the collection names in mongo
   *
   * @param callback  - The callback to call with the collection names
   */
  _getCollectionNames: function(callback) {
    this._run('collections', null, null, callback);
  },

  /**
   * Gets all the indexes for a specific collection
   *
   * @param collectionName  - The name of the collection to get the indexes for
   * @param callback        - The callback to call with the collection names
   */
  _getIndexes: function(collectionName, callback) {
    this._run('indexInformation', collectionName, null, callback);
  },

  /**
   * Gets a connection and runs a mongo command and returns the results
   *
   * @param command     - The command to run against mongo
   * @param collection  - The collection to run the command on
   * @param options     - An object of options to be used based on the command
   * @arapm callback    - A callback to return the results
   */
  _run: function(command, collection, options, callback) {

<<<<<<< HEAD
=======
    var args = this._makeParamArgs(arguments),
        sort = null,
        callback = args[2];
>>>>>>> 7376b723
    log.sql.apply(null, arguments);

    if(options && typeof(options) === 'object') {

      if(options.sort)
        sort = options.sort;
    }

    if(global.dryRun) {
      return callback();
    }

    // Get a connection to mongo
    this.connection.connect(connectionString, function(err, db) {

      if(err) {
        return callback(err);
      }

      // Callback function to return mongo records
      var callbackFunction = function(err, data) {

        if(err) {
          return callback(err);
        }

        callback(null, data);
        db.close();
      };

      // Depending on the command, we need to use different mongo methods
      switch(command) {
        case 'find':

          if(sort) {
            db.collection(collection)[command](options.query).sort(sort).toArray(callbackFunction);
          }
          else {
            db.collection(collection)[command](options).toArray(callbackFunction);
          }
          break;
        case 'renameCollection':
          db[command](collection, options.newCollection, callbackFunction);
          break;
        case 'createIndex':
          db[command](collection, options.columns, {name: options.indexName, unique: options.unique}, callbackFunction);
          break;
        case 'dropIndex':
          db.collection(collection)[command](options.indexName, callbackFunction);
          break;
        case 'insert':
          // options is the records to insert in this case
          db.collection(collection)[command](options, {}, callbackFunction);
          break;
        case 'remove':
          // options is the records to insert in this case
          db.collection(collection)[command]({name:options.toRemove}, callbackFunction);
          break;
        case 'collections':
          db.collections(callbackFunction);
          break;
        case 'indexInformation':
          db.indexInformation(collection, callbackFunction);
          break;
        case 'dropDatabase':
          db.dropDatabase(callbackFunction);
          break;
        case 'use':
          db.db(collection, callbackFunction);
          break;
        default:
          db[command](collection, callbackFunction);
          break;
      }
    });
  },

  _makeParamArgs: function(args) {
    var params = Array.prototype.slice.call(args);
    var sql = params.shift();
    var callback = params.pop();

    if (params.length > 0 && Array.isArray(params[0])) {
      params = params[0];
    }

    return [sql, params, callback];
  },

  /**
   * Runs a NoSQL command regardless of the dry-run param
   */
  _all: function() {
    var args = this._makeParamArgs(arguments);
    return this.connection.query.apply(this.connection, args);
  },

  /**
   * Queries the migrations collection
   *
   * @param callback
   */
  allLoadedMigrations: function(callback) {
    this._run('find', global.migrationTable, { sort: { run_on: -1 } }, callback);
  },

  /**
   * Deletes a migration
   *
   * @param migrationName       - The name of the migration to be deleted
   * @param callback
   */
  deleteMigration: function(migrationName, callback) {
    this._run('remove', global.migrationTable, {toRemove: migrationName}, callback);
  },

  /**
   * Closes the connection to mongodb
   */
  close: function(callback) {
    this.connection.close(callback);
  }
});

/**
 * Gets a connection to mongo
 *
 * @param config    - The config to connect to mongo
 * @param callback  - The callback to call with a MongodbDriver object
 */
exports.connect = function(config, callback) {
  var db;
  var port;
  var host;

  // Make sure the database is defined
  if(config.database === undefined) {
    throw new Error('database must be defined in database.json');
  }

  if(config.host === undefined) {
    host = 'localhost';
  } else {
    host = config.host;
  }

  if(config.port === undefined) {
    port = 27017;
  } else {
    port = config.port;
  }

  var mongoString = 'mongodb://' + host + ':' + port + '/' + config.database;

  db = config.db || new MongoClient(new Server(host, port));
  callback(null, new MongodbDriver(db, mongoString));
};<|MERGE_RESOLUTION|>--- conflicted
+++ resolved
@@ -233,12 +233,9 @@
    */
   _run: function(command, collection, options, callback) {
 
-<<<<<<< HEAD
-=======
     var args = this._makeParamArgs(arguments),
         sort = null,
         callback = args[2];
->>>>>>> 7376b723
     log.sql.apply(null, arguments);
 
     if(options && typeof(options) === 'object') {
