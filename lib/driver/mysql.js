var util = require('util');
var moment = require('moment');
var mysql = require('mysql');
var Base = require('./base');
var type = require('../data_type');
var log = require('../log');

var MysqlDriver = Base.extend({
  init: function(connection) {
    this._super();
    this.connection = connection;
  },

  mapDataType: function(spec) {
    var len;
    switch(spec.type) {
      case type.TEXT:
        len = parseInt(spec.length, 10) || 1000;
        if(len > 16777216) {
          return 'LONGTEXT';
        }
        if(len > 65536) {
          return 'MEDIUMTEXT';
        }
        if(len > 256) {
          return 'TEXT';
        }
        return 'TINYTEXT';
      case type.DATE_TIME:
        return 'DATETIME';
      case type.BLOB:
        len = parseInt(spec.length, 10) || 1000;
        if(len > 16777216) {
          return 'LONGBLOB';
        }
        if(len > 65536) {
          return 'MEDIUMBLOB';
        }
        if(len > 256) {
          return 'BLOB';
        }
        return 'TINYBLOB';
      case type.BOOLEAN:
        return 'TINYINT(1)';
    }
    return this._super(spec.type);
  },

  createColumnDef: function(name, spec, options) {
    name = util.format('`%s`', name);
    var t = this.mapDataType(spec);
    var len;
    if(spec.type !== type.TEXT && spec.type !== type.BLOB) {
      len = spec.length ? util.format('(%s)', spec.length) : '';
      if (t === 'VARCHAR' && len === '') {
        len = '(255)';
      }
    }
    var constraint = this.createColumnConstraint(spec, options);
    return [name, t, len, constraint].join(' ');
  },

  createColumnConstraint: function(spec, options) {
    var constraint = [];
    if (spec.unsigned) {
      constraint.push('UNSIGNED');
    }

<<<<<<< HEAD
    if (spec.primaryKey && (!options || options.emitPrimaryKey)) {
      constraint.push('PRIMARY KEY');
=======
    if (spec.primaryKey) {
      if (options.emitPrimaryKey) {
        constraint.push('PRIMARY KEY');
      }
>>>>>>> 8f2f27c8
      if (spec.autoIncrement) {
        constraint.push('AUTO_INCREMENT');
      }
    }

    if (spec.notNull) {
      constraint.push('NOT NULL');
    }

    if (spec.unique) {
      constraint.push('UNIQUE');
    }

    if (spec.null) {
      constraint.push('NULL');
    }

    if (spec.defaultValue !== undefined) {
      constraint.push('DEFAULT');

      if (typeof spec.defaultValue === 'string'){
        constraint.push("'" + spec.defaultValue + "'");
      } else {
        constraint.push(spec.defaultValue);
      }
    }

    return constraint.join(' ');
  },

  createTable: function(tableName, options, callback) {
    log.verbose('creating table:', tableName);
    var columnSpecs = options;
    var tableOptions = {};

    if (options.columns !== undefined) {
      columnSpecs = options.columns;
      delete options.columns;
      tableOptions = options;
    }

    var ifNotExistsSql = "";
    if(tableOptions.ifNotExists) {
      ifNotExistsSql = "IF NOT EXISTS";
    }

    var primaryKeyColumns = [];
    var columnDefOptions = {
      emitPrimaryKey: false
    };

    for (var columnName in columnSpecs) {
      var columnSpec = this.normalizeColumnSpec(columnSpecs[columnName]);
      columnSpecs[columnName] = columnSpec;
      if (columnSpec.primaryKey) {
        primaryKeyColumns.push(columnName);
      }
    }

    var pkSql = '';
    if (primaryKeyColumns.length > 1) {
      pkSql = util.format(', PRIMARY KEY (`%s`)', primaryKeyColumns.join('`, `'));
    } else {
      columnDefOptions.emitPrimaryKey = true;
    }

    var columnDefs = [];
    for (var columnName in columnSpecs) {
      var columnSpec = columnSpecs[columnName];
      columnDefs.push(this.createColumnDef(columnName, columnSpec, columnDefOptions));
    }

    var sql = util.format('CREATE TABLE %s `%s` (%s%s)', ifNotExistsSql, tableName, columnDefs.join(', '), pkSql);
    this.runSql(sql, callback);
  },

  renameTable: function(tableName, newTableName, callback) {
    var sql = util.format('RENAME TABLE `%s` TO `%s`', tableName, newTableName);
    this.runSql(sql, callback);
  },

  addColumn: function(tableName, columnName, columnSpec, callback) {
    var def = this.createColumnDef(columnName, this.normalizeColumnSpec(columnSpec));
    var sql = util.format('ALTER TABLE `%s` ADD COLUMN %s', tableName, def);
    this.runSql(sql, callback);
  },

  removeColumn: function(tableName, columnName, callback) {
    var sql = util.format('ALTER TABLE `%s` DROP COLUMN `%s`', tableName, columnName);
    this.runSql(sql, callback);
  },

  addIndex: function(tableName, indexName, columns, unique, callback) {
    if (typeof(unique) === 'function') {
      callback = unique;
      unique = false;
    }

    if (!Array.isArray(columns)) {
      columns = [columns];
    }
    var sql = util.format('ALTER TABLE `%s` ADD %s INDEX `%s` (`%s`)', tableName, (unique ? 'UNIQUE ' : ''), indexName, columns.join('`, `'));
    this.runSql(sql, callback);
  },

  insert: function(tableName, columnNameArray, valueArray, callback) {
    if (columnNameArray.length !== valueArray.length) {
      return callback(new Error('The number of columns does not match the number of values.'));
    }

    var sql = util.format('INSERT INTO `%s` ', tableName);
    var columnNames = '(';
    var values = 'VALUES (';

    for (var index in columnNameArray) {
      columnNames += '`' + columnNameArray[index] + '`';

      if (typeof(valueArray[index]) === 'string') {
        values += "'" + this.escape(valueArray[index]) + "'";
      } else {
        values += valueArray[index];
      }

      if (index != columnNameArray.length - 1) {
        columnNames += ",";
        values +=  ",";
      }
    }

    sql += columnNames + ') '+ values + ');';
    this.runSql(sql, callback);
  },

  removeIndex: function(tableName, indexName, callback) {
    // tableName is optional for other drivers, but required for mySql. So, check the args to ensure they are valid
    if (arguments.length === 2 && typeof(indexName) === 'function') {
      callback = indexName;
      process.nextTick(function () {
        callback(new Error('Illegal arguments, must provide "tableName" and "indexName"'));
      });

      return;
    }

    var sql = util.format('DROP INDEX `%s` ON `%s`', indexName, tableName);
    this.runSql(sql, callback);
  },

  renameColumn: function(tableName, oldColumnName, newColumnName, callback) {
    var self = this, columnTypeSql = util.format("SELECT COLUMN_TYPE FROM INFORMATION_SCHEMA.COLUMNS WHERE TABLE_NAME = '%s' AND COLUMN_NAME = '%s'", tableName, oldColumnName);
    this.all(columnTypeSql, function(err, result) {
      var columnType = result[0].COLUMN_TYPE;
      var alterSql = util.format("ALTER TABLE `%s` CHANGE `%s` `%s` %s", tableName, oldColumnName, newColumnName, columnType);
      self.runSql(alterSql, callback);
    });
  },

  changeColumn: function(tableName, columnName, columnSpec, callback) {
    var constraint = this.createColumnDef(columnName, columnSpec);
    var sql = util.format('ALTER TABLE `%s` CHANGE COLUMN `%s` %s', tableName, columnName, constraint);
    this.runSql(sql, callback);
  },

  addMigrationRecord: function (name, callback) {
    var formattedDate = moment(new Date()).format('YYYY-MM-DD HH:mm:ss');
    this.runSql('INSERT INTO migrations (`name`, `run_on`) VALUES (?, ?)', [name, formattedDate], callback);
  },

  addForeignKey: function(tableName, referencedTableName, keyName, fieldMapping, rules, callback) {
    if(arguments.length === 5 && typeof(rules) === 'function') {
      callback = rules;
      rules = {};
    }
    var columns = Object.keys(fieldMapping);
    var referencedColumns = columns.map(function (key) { return fieldMapping[key]; });
    var sql = util.format('ALTER TABLE `%s` ADD CONSTRAINT `%s` FOREIGN KEY (`%s`) REFERENCES `%s` (%s) ON DELETE %s ON UPDATE %s',
      tableName, keyName, columns, referencedTableName, referencedColumns, rules.onDelete || 'NO ACTION', rules.onUpdate || 'NO ACTION');
    this.runSql(sql, callback);
  },

  removeForeignKey: function(tableName, keyName, callback) {
    var sql = util.format('ALTER TABLE `%s` DROP FOREIGN KEY `%s`', tableName, keyName);
    this.runSql(sql, function () {
      sql = util.format('ALTER TABLE `%s` DROP INDEX `%s`', tableName, keyName);
      this.runSql(sql, function () {
        callback();
      });
    }.bind(this));
  },

  runSql: function() {
    var args = this._makeParamArgs(arguments);
    var callback = args[2];
    log.sql.apply(null, arguments);
    if(global.dryRun) {
      return callback();
    }
    return this.connection.query.apply(this.connection, args);
  },

  _makeParamArgs: function(args) {
    var params = Array.prototype.slice.call(args);
    var sql = params.shift();
    var callback = params.pop();

    if (params.length > 0 && Array.isArray(params[0])) {
      params = params[0];
    }

    return [sql, params, callback];
  },

  all: function() {
    var args = this._makeParamArgs(arguments);
    return this.connection.query.apply(this.connection, args);
  },

  close: function(callback) {
    this.connection.end(callback);
  }

});

exports.connect = function(config, callback) {
  var db;
  if (typeof(mysql.createConnection) === 'undefined') {
    db = config.db || new mysql.createClient(config);
  } else {
    db = config.db || new mysql.createConnection(config);
  }
  callback(null, new MysqlDriver(db));
};<|MERGE_RESOLUTION|>--- conflicted
+++ resolved
@@ -66,15 +66,10 @@
       constraint.push('UNSIGNED');
     }
 
-<<<<<<< HEAD
-    if (spec.primaryKey && (!options || options.emitPrimaryKey)) {
-      constraint.push('PRIMARY KEY');
-=======
     if (spec.primaryKey) {
-      if (options.emitPrimaryKey) {
+      if (!options || options.emitPrimaryKey) {
         constraint.push('PRIMARY KEY');
       }
->>>>>>> 8f2f27c8
       if (spec.autoIncrement) {
         constraint.push('AUTO_INCREMENT');
       }
