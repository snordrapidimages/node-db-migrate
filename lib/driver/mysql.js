var util = require('util');
var mysql = require('mysql');
var Base = require('./base');
var type = require('../data_type');

var MysqlDriver = Base.extend({
  init: function(connection) {
    this._super();
    this.connection = connection;
  },

  mapDataType: function(str) {
    switch(str) {
      case type.STRING:
        return 'VARCHAR';
      case type.TEXT:
        return 'TEXT';
      case type.INTEGER:
        return 'INTEGER';
      case type.DATE_TIME:
        return 'DATETIME';
      case type.REAL:
        return 'REAL';
      case type.BLOB:
        return 'BLOB';
      default:
        throw new Error('Invalid data type ' + str);
    }
  },

  createColumnDef: function(name, spec, options) {
    var type = this.mapDataType(spec.type);
    var len = spec.length ? util.format('(%s)', spec.length) : '';
    if (type === 'VARCHAR' && len === '') {
      len = '(255)';
    }
    var constraint = this.createColumnConstraint(spec, options);
    return [name, type, len, constraint].join(' ');
  },

  createColumnConstraint: function(spec, options) {
    var constraint = [];
    if (spec.primaryKey && options.emitPrimaryKey) {
      constraint.push('PRIMARY KEY');
      if (spec.autoIncrement) {
        constraint.push('auto_increment');
      }
    }

    if (spec.notNull) {
      constraint.push('NOT NULL');
    }

    if (spec.unique) {
      constraint.push('UNIQUE');
    }

    if (spec.defaultValue) {
      constraint.push('DEFAULT');

      if (typeof spec.defaultValue == 'string'){
        constraint.push("'" + spec.defaultValue + "'");
      } else {
        constraint.push(spec.defaultValue);
      }
    }

    return constraint.join(' ');
  },

  renameTable: function(tableName, newTableName, callback) {
    var sql = util.format('RENAME TABLE %s TO %s', tableName, newTableName);
    this.runSql(sql, callback);
  },

  removeColumn: function(tableName, columnName, callback) {
    var sql = util.format('ALTER TABLE %s DROP COLUMN %s', tableName, columnName);
    this.runSql(sql, callback);
  },

  removeIndex: function(tableName, indexName, callback) {
    var sql = util.format('DROP INDEX %s ON %s', indexName, tableName);
    this.runSql(sql, callback);
  },
//  renameColumn: function(tableName, oldColumnName, newColumnName, callback) {
//  },

  changeColumn: function(tableName, columnName, columnSpec, callback) {
    var constraint = this.createColumnDef(columnName, columnSpec);
    var sql = util.format('ALTER TABLE %s CHANGE COLUMN %s %s', tableName, columnName, constraint);
    this.runSql(sql, callback);
  },

  runSql: function() {
    this.connection.query.apply(this.connection, arguments);
  },

  all: function() {
    this.connection.query.apply(this.connection, arguments);
  },

  close: function() {
    this.connection.end();
  }

});

exports.connect = function(config, callback) {
  var db;
<<<<<<< HEAD
  if (typeof mysql.createConnection === 'undefined') {
    db = config.db || new mysql.createClient(config);  
=======
  if (typeof(mysql.createConnection) === 'undefined') {
    db = config.db || new mysql.createClient(config);
>>>>>>> 20340287
  } else {
    db = config.db || new mysql.createConnection(config);
  }
  callback(null, new MysqlDriver(db));
};<|MERGE_RESOLUTION|>--- conflicted
+++ resolved
@@ -107,13 +107,8 @@
 
 exports.connect = function(config, callback) {
   var db;
-<<<<<<< HEAD
-  if (typeof mysql.createConnection === 'undefined') {
-    db = config.db || new mysql.createClient(config);  
-=======
   if (typeof(mysql.createConnection) === 'undefined') {
     db = config.db || new mysql.createClient(config);
->>>>>>> 20340287
   } else {
     db = config.db || new mysql.createConnection(config);
   }
