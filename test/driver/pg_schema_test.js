var vows = require('vows');
var assert = require('assert');
var dbmeta = require('db-meta');
var pg = require('pg');
var dataType = require('../../lib/data_type');
var driver = require('../../lib/driver');

var client = new pg.Client('postgres://localhost/db_migrate_test');

global.migrationTable = 'migrations';

vows.describe('pg').addBatch({
    'create schema and connect': {
        topic: function() {
            var callback = this.callback;

            client.connect(function(err) {
                client.query('CREATE SCHEMA test_schema', function(err) {
                    driver.connect({ driver: 'pg', database: 'db_migrate_test', schema: 'test_schema' }, function(err, db) {
                        callback(null, db);
                    });
                });
            });
        },

        'migrations table': {
            topic: function(db) {
                var callback = this.callback;
<<<<<<< HEAD
                
                db._createMigrationsTable(function() {
=======

                db.createMigrationsTable(function() {
>>>>>>> 8e40f09b
                    client.query("SELECT table_name FROM information_schema.tables WHERE table_schema = 'test_schema' AND table_name = 'migrations'", function(err, result) {
                        callback(err, result);
                    });
                });
            },

            'is in test_schema': function(err, result) {
                assert.isNull(err);
                assert.isNotNull(result);
                assert.equal(result.rowCount, 1);
            }
        },

        teardown: function() {
            client.query('DROP SCHEMA test_schema CASCADE', this.callback);
        }
    }
}).export(module);
<|MERGE_RESOLUTION|>--- conflicted
+++ resolved
@@ -26,13 +26,8 @@
         'migrations table': {
             topic: function(db) {
                 var callback = this.callback;
-<<<<<<< HEAD
-                
-                db._createMigrationsTable(function() {
-=======
 
                 db.createMigrationsTable(function() {
->>>>>>> 8e40f09b
                     client.query("SELECT table_name FROM information_schema.tables WHERE table_schema = 'test_schema' AND table_name = 'migrations'", function(err, result) {
                         callback(err, result);
                     });
