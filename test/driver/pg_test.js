var vows = require('vows');
var assert = require('assert');
var dbmeta = require('db-meta');
var dataType = require('../../lib/data_type');
var driver = require('../../lib/driver');

driver.connect({ driver: 'pg', database: 'db_migrate_test' }, function(err, db, conn) { 
  vows.describe('pg').addBatch({
    'createTable': {
      topic: function() {
          db.createTable('event', {
            id: { type: dataType.INTEGER, primaryKey: true, autoIncrement: true },
            str: { type: dataType.STRING, unique: true },
            txt: { type: dataType.TEXT, notNull: true, defaultValue: "foo" },
            intg: dataType.INTEGER,
            rel: dataType.REAL,
            dt: dataType.DATE_TIME
          }, this.callback.bind(this, null, db));
      },

      

      'has table metadata': {
        topic: function(db) {
          dbmeta('pg', { connection:db.connection}, function (err, meta) {

            if (err) {
              return this.callback(err);
            }
            meta.getTables(this.callback);
          }.bind(this));
        },

        'containing the event table': function(err, tables) {
          assert.equal(tables.length, 1);
          assert.equal(tables[0].getName(), 'event');
        }
      },

      'has column metadata for the event table': {
        topic: function(db) {
          dbmeta('pg', { connection:db.connection}, function (err, meta) {
            if (err) {
              return this.callback(err);
            }
            meta.getColumns('event', this.callback);
          }.bind(this));
        },

        'with 6 columns': function(err, columns) {
          assert.isNotNull(columns);
          assert.equal(columns.length, 6);
        },

        'that has integer id column that is primary key, non-nullable, and auto increments': function(err, columns) {
          var column = findByName(columns, 'id');
          assert.equal(column.getDataType(), 'INTEGER');
          assert.equal(column.isPrimaryKey(), true);
          assert.equal(column.isNullable(), false);
         // assert.equal(column.isAutoIncrementing(), true);
        },

        'that has text str column that is unique': function(err, columns) {
          var column = findByName(columns, 'str');
          assert.equal(column.getDataType(), 'CHARACTER VARYING');
         // assert.equal(column.isUnique(), true);
        },

        'that has text txt column that is non-nullable': function(err, columns) {
          var column = findByName(columns, 'txt');
          assert.equal(column.getDataType(), 'TEXT');
          assert.equal(column.isNullable(), false);
         // assert.equal(column.getDefaultValue(), 'foo');
        },

        'that has integer intg column': function(err, columns) {
          var column = findByName(columns, 'intg');
          assert.equal(column.getDataType(), 'INTEGER');
          assert.equal(column.isNullable(), true);
        },

        'that has real rel column': function(err, columns) {
          var column = findByName(columns, 'rel');
          assert.equal(column.getDataType(), 'REAL');
          assert.equal(column.isNullable(), true);
        },

        'that has integer dt column': function(err, columns) {
          var column = findByName(columns, 'dt');
          assert.equal(column.getDataType(), 'TIMESTAMP WITHOUT TIME ZONE');
          assert.equal(column.isNullable(), true);
        }
      },
      teardown: function(db) {
        db.dropTable('event', this.callback);
      }
    }
  }).addBatch({
    'dropTable': {
      topic: function() {
          db.createTable('event', {
            id: { type: dataType.INTEGER, primaryKey: true, autoIncrement: true }
          }, function(err) {
            if (err) {
              return this.callback(err);
            }
            db.dropTable('event', this.callback.bind(this, null, db));
          }.bind(this));
      },

      'has table metadata': {
        topic: function() {
          dbmeta('pg', { connection:db.connection}, function (err, meta) {
            if (err) {
              return this.callback(err);
            }
            meta.getTables(this.callback);
          }.bind(this));
        },

        'containing no tables': function(err, tables) {
          assert.isNotNull(tables);
          assert.equal(tables.length, 0);
        }
      },
      teardown: function(db){

      }
    }
  }).addBatch({
    'renameTable': {
      topic: function() {
          db.createTable('event', {
            id: { type: dataType.INTEGER, primaryKey: true, autoIncrement: true }
          }, function() {
            db.renameTable('event', 'functions', this.callback.bind(this, null, db));
          }.bind(this));
      },

      

      'has table metadata': {
        topic: function() {
          dbmeta('pg', { connection:db.connection}, function (err, meta) {
            if (err) {
              return this.callback(err);
            }
            meta.getTables(this.callback);
          }.bind(this));
        },

        'containing the functions table': function(err, tables) {
          assert.isNotNull(tables);
          assert.equal(tables.length, 1);
          assert.equal(tables[0].getName(), 'functions');
        }
      },
      teardown: function(db) {
        db.dropTable('functions', this.callback);
      }
    }
  }).addBatch({
    'addColumn': {
      topic: function() {
          db.createTable('event', {
            id: { type: dataType.INTEGER, primaryKey: true, autoIncrement: true }
          }, function() {
            db.addColumn('event', 'title', 'string', this.callback.bind(this, null, db));
          }.bind(this));
      },

      'has column metadata': {
        topic: function(db) {
          dbmeta('pg', { connection:db.connection}, function (err, meta) {
            if (err) {
              return this.callback(err);
            }
            meta.getColumns('event', this.callback);
          }.bind(this));
        },

        'with additional title column': function(err, columns) {
          assert.isNotNull(columns);
          assert.equal(columns.length, 2);
          var column = findByName(columns, 'title');
          assert.equal(column.getName(), 'title');
          assert.equal(column.getDataType(), 'CHARACTER VARYING');
        }
      },
      teardown: function(db) {
        db.dropTable('event', this.callback);
      }
    }
  }).addBatch({
    'removeColumn': {
      topic: function() {
          db.createTable('event', {
            id: { type: dataType.INTEGER, primaryKey: true, autoIncrement: true }
          }, function() {
            db.addColumn('event', 'title', 'string', function(err) {
              db.removeColumn('event', 'title', this.callback.bind(this, null, db));
            }.bind(this));
        }.bind(this));
      },

      'has column metadata': {
        topic: function(db) {
          dbmeta('pg', { connection:db.connection}, function (err, meta) {
            if (err) {
              return this.callback(err);
            }
            meta.getColumns('event', this.callback);
          }.bind(this));
        },

        'without title column': function(err, columns) {
          assert.isNotNull(columns);
          assert.equal(columns.length, 1);
          assert.notEqual(columns[0].getName(), 'title');
        }
      },
      teardown: function(db) {
        db.dropTable('event', this.callback);
      }
    }
  }).addBatch({
    'renameColumn': {
      topic: function() {
          db.createTable('event', {
            id: { type: dataType.INTEGER, primaryKey: true, autoIncrement: true }
          }, function() {
            db.addColumn('event', 'title', 'string', function(err) {
              db.renameColumn('event', 'title', 'new_title', this.callback.bind(this, null, db));
            }.bind(this));
          }.bind(this));
      },

      'has column metadata': {
        topic: function(db) {
          dbmeta('pg', { connection:db.connection}, function (err, meta) {
            if (err) {
              return this.callback(err);
            }
            meta.getColumns('event', this.callback);
          }.bind(this));
        },

        'with renamed title column': function(err, columns) {
          assert.isNotNull(columns);
          assert.equal(columns.length, 2);
          var column = findByName(columns, 'new_title');
          assert.equal(column.getName(), 'new_title');
        }
      },

      teardown: function(db) {
        db.dropTable('event', this.callback);
      }
    }
  }).addBatch({
    'changeColumn': {
      topic: function() {
          db.createTable('event', {
            id: { type: dataType.INTEGER, primaryKey: true, autoIncrement: true },
            txt: { type: dataType.TEXT, notNull: true, defaultValue: "foo" }
          }, function() {
            var spec = { notNull: false, defaultValue: "foo2" };
            db.changeColumn('event', 'txt', spec, this.callback.bind(this, null, db));
          }.bind(this));
      },

      

      'has column metadata': {
        topic: function(db) {
          dbmeta('pg', { connection:db.connection}, function (err, meta) {
            if (err) {
              return this.callback(err);
            }
            meta.getColumns('event', this.callback);
          }.bind(this));
        },

        'with changed title column': function(err, columns) {
          assert.isNotNull(columns);
          assert.equal(columns.length, 2);
          var column = findByName(columns, 'txt');
          assert.equal(column.getName(), 'txt');
          assert.equal(column.isNullable(), true);
          assert.equal(column.getDefaultValue(), "'foo2'::text");
        }
      },
      teardown: function(db) {
        db.dropTable('event', this.callback);
      }
    }
  }).addBatch({
    'addIndex': {
      topic: function() {
          db.createTable('event', {
            id: { type: dataType.INTEGER, primaryKey: true, autoIncrement: true },
            title: { type: dataType.STRING }
          }, function() {
            db.addIndex('event', 'event_title', 'title', this.callback.bind(this, null, db));
          }.bind(this));
      },

     

      'has resulting index metadata': {
        topic: function(db) {
          dbmeta('pg', { connection:db.connection}, function (err, meta) {
            if (err) {
              return this.callback(err);
            }
            meta.getIndexes('event', this.callback);
          }.bind(this));
        },

        'with additional index': function(err, indexes) {
          assert.isNotNull(indexes);
          assert.equal(indexes.length, 2);
          var index = findByName(indexes, 'event_title');
          assert.equal(index.getName(), 'event_title');
          assert.equal(index.getTableName(), 'event');
          assert.equal(index.getColumnName(), 'title');
        }
      },
       teardown: function(db) {
        db.dropTable('event', this.callback);
      }
    }
  }).addBatch({
    'insert': {
      topic: function() {
          db.createTable('event', {
            id: { type: dataType.INTEGER, primaryKey: true, autoIncrement: true },
            title: { type: dataType.STRING }
          }, function(err) {
          db.insert('event', ['id','title'], [2,'title'], this.callback.bind(this, null, db));
          }.bind(this));
      },

     

      'with additional row' : function(db) {
        db.runSql("SELECT * from event", function(err, data) {
          assert.equal(data.rowCount, 1);
        });
      },
       teardown: function(db) {
        db.dropTable('event', this.callback);
      }
    }
  }).addBatch({
    'removeIndex': {
      topic: function() {
          db.createTable('event', {
            id: { type: dataType.INTEGER, primaryKey: true, autoIncrement: true }
          }, function() {
            db.addIndex('event', 'event_title', 'title', function(err) {
              db.removeIndex('event_title', this.callback.bind(this, null, db));
            }.bind(this));
          }.bind(this));
      },

      'has resulting index metadata': {
        topic: function(db) {
          dbmeta('pg', { connection:db.connection}, function (err, meta) {
            if (err) {
              return this.callback(err);
            }
            meta.getIndexes('event', this.callback);
          }.bind(this));
        },

        'without index': function(err, indexes) {
          assert.isNotNull(indexes);
          assert.equal(indexes.length, 1); // first index is primary key
        }
      },
      teardown: function(db) {
        db.dropTable('event', this.callback);
      }
    }
<<<<<<< HEAD
  }
}).addBatch({
  'createMigrationsTable': {
    topic: function() {
      driver.connect({ driver: 'pg', database: 'db_migrate_test' }, function(err,db) {
        db.createMigrationsTable(this.callback.bind(this, null, db));
      }.bind(this));
    },

    teardown: function(db) {
      db.dropTable('migrations', this.callback);
    },

    'has migrations table' : function(err, res) {
      assert.isNull(err);
      assert.isNotNull(res);
    }
  }
}).export(module);

=======
  }).export(module);
});
>>>>>>> 59529710
function findByName(columns, name) {
  for (var i = 0; i < columns.length; i++) {
    if (columns[i].getName() === name) {
      return columns[i];
    }
  }
  return null;
}<|MERGE_RESOLUTION|>--- conflicted
+++ resolved
@@ -4,26 +4,23 @@
 var dataType = require('../../lib/data_type');
 var driver = require('../../lib/driver');
 
-driver.connect({ driver: 'pg', database: 'db_migrate_test' }, function(err, db, conn) { 
+driver.connect({ driver: 'pg', database: 'db_migrate_test' }, function(err, db, conn) {
   vows.describe('pg').addBatch({
     'createTable': {
       topic: function() {
-          db.createTable('event', {
-            id: { type: dataType.INTEGER, primaryKey: true, autoIncrement: true },
-            str: { type: dataType.STRING, unique: true },
-            txt: { type: dataType.TEXT, notNull: true, defaultValue: "foo" },
-            intg: dataType.INTEGER,
-            rel: dataType.REAL,
-            dt: dataType.DATE_TIME
-          }, this.callback.bind(this, null, db));
-      },
-
-      
+        db.createTable('event', {
+          id: { type: dataType.INTEGER, primaryKey: true, autoIncrement: true },
+          str: { type: dataType.STRING, unique: true },
+          txt: { type: dataType.TEXT, notNull: true, defaultValue: "foo" },
+          intg: dataType.INTEGER,
+          rel: dataType.REAL,
+          dt: dataType.DATE_TIME
+        }, this.callback.bind(this, null, db));
+      },
 
       'has table metadata': {
         topic: function(db) {
           dbmeta('pg', { connection:db.connection}, function (err, meta) {
-
             if (err) {
               return this.callback(err);
             }
@@ -91,6 +88,7 @@
           assert.equal(column.isNullable(), true);
         }
       },
+
       teardown: function(db) {
         db.dropTable('event', this.callback);
       }
@@ -98,14 +96,14 @@
   }).addBatch({
     'dropTable': {
       topic: function() {
-          db.createTable('event', {
-            id: { type: dataType.INTEGER, primaryKey: true, autoIncrement: true }
-          }, function(err) {
-            if (err) {
-              return this.callback(err);
-            }
-            db.dropTable('event', this.callback.bind(this, null, db));
-          }.bind(this));
+        db.createTable('event', {
+          id: { type: dataType.INTEGER, primaryKey: true, autoIncrement: true }
+        }, function(err) {
+          if (err) {
+            return this.callback(err);
+          }
+          db.dropTable('event', this.callback.bind(this, null, db));
+        }.bind(this));
       },
 
       'has table metadata': {
@@ -122,22 +120,17 @@
           assert.isNotNull(tables);
           assert.equal(tables.length, 0);
         }
-      },
-      teardown: function(db){
-
       }
     }
   }).addBatch({
     'renameTable': {
       topic: function() {
-          db.createTable('event', {
-            id: { type: dataType.INTEGER, primaryKey: true, autoIncrement: true }
-          }, function() {
-            db.renameTable('event', 'functions', this.callback.bind(this, null, db));
-          }.bind(this));
-      },
-
-      
+        db.createTable('event', {
+          id: { type: dataType.INTEGER, primaryKey: true, autoIncrement: true }
+        }, function() {
+          db.renameTable('event', 'functions', this.callback.bind(this, null, db));
+        }.bind(this));
+      },
 
       'has table metadata': {
         topic: function() {
@@ -162,11 +155,11 @@
   }).addBatch({
     'addColumn': {
       topic: function() {
-          db.createTable('event', {
-            id: { type: dataType.INTEGER, primaryKey: true, autoIncrement: true }
-          }, function() {
-            db.addColumn('event', 'title', 'string', this.callback.bind(this, null, db));
-          }.bind(this));
+        db.createTable('event', {
+          id: { type: dataType.INTEGER, primaryKey: true, autoIncrement: true }
+        }, function() {
+          db.addColumn('event', 'title', 'string', this.callback.bind(this, null, db));
+        }.bind(this));
       },
 
       'has column metadata': {
@@ -194,12 +187,12 @@
   }).addBatch({
     'removeColumn': {
       topic: function() {
-          db.createTable('event', {
-            id: { type: dataType.INTEGER, primaryKey: true, autoIncrement: true }
-          }, function() {
-            db.addColumn('event', 'title', 'string', function(err) {
-              db.removeColumn('event', 'title', this.callback.bind(this, null, db));
-            }.bind(this));
+        db.createTable('event', {
+          id: { type: dataType.INTEGER, primaryKey: true, autoIncrement: true }
+        }, function() {
+          db.addColumn('event', 'title', 'string', function(err) {
+            db.removeColumn('event', 'title', this.callback.bind(this, null, db));
+          }.bind(this));
         }.bind(this));
       },
 
@@ -226,13 +219,13 @@
   }).addBatch({
     'renameColumn': {
       topic: function() {
-          db.createTable('event', {
-            id: { type: dataType.INTEGER, primaryKey: true, autoIncrement: true }
-          }, function() {
-            db.addColumn('event', 'title', 'string', function(err) {
-              db.renameColumn('event', 'title', 'new_title', this.callback.bind(this, null, db));
-            }.bind(this));
-          }.bind(this));
+        db.createTable('event', {
+          id: { type: dataType.INTEGER, primaryKey: true, autoIncrement: true }
+        }, function() {
+          db.addColumn('event', 'title', 'string', function(err) {
+            db.renameColumn('event', 'title', 'new_title', this.callback.bind(this, null, db));
+          }.bind(this));
+        }.bind(this));
       },
 
       'has column metadata': {
@@ -260,16 +253,14 @@
   }).addBatch({
     'changeColumn': {
       topic: function() {
-          db.createTable('event', {
-            id: { type: dataType.INTEGER, primaryKey: true, autoIncrement: true },
-            txt: { type: dataType.TEXT, notNull: true, defaultValue: "foo" }
-          }, function() {
-            var spec = { notNull: false, defaultValue: "foo2" };
-            db.changeColumn('event', 'txt', spec, this.callback.bind(this, null, db));
-          }.bind(this));
-      },
-
-      
+        db.createTable('event', {
+          id: { type: dataType.INTEGER, primaryKey: true, autoIncrement: true },
+          txt: { type: dataType.TEXT, notNull: true, defaultValue: "foo" }
+        }, function() {
+          var spec = { notNull: false, defaultValue: "foo2" };
+          db.changeColumn('event', 'txt', spec, this.callback.bind(this, null, db));
+        }.bind(this));
+      },
 
       'has column metadata': {
         topic: function(db) {
@@ -290,6 +281,7 @@
           assert.equal(column.getDefaultValue(), "'foo2'::text");
         }
       },
+
       teardown: function(db) {
         db.dropTable('event', this.callback);
       }
@@ -297,15 +289,13 @@
   }).addBatch({
     'addIndex': {
       topic: function() {
-          db.createTable('event', {
-            id: { type: dataType.INTEGER, primaryKey: true, autoIncrement: true },
-            title: { type: dataType.STRING }
-          }, function() {
-            db.addIndex('event', 'event_title', 'title', this.callback.bind(this, null, db));
-          }.bind(this));
-      },
-
-     
+        db.createTable('event', {
+          id: { type: dataType.INTEGER, primaryKey: true, autoIncrement: true },
+          title: { type: dataType.STRING }
+        }, function() {
+          db.addIndex('event', 'event_title', 'title', this.callback.bind(this, null, db));
+        }.bind(this));
+      },
 
       'has resulting index metadata': {
         topic: function(db) {
@@ -326,42 +316,42 @@
           assert.equal(index.getColumnName(), 'title');
         }
       },
-       teardown: function(db) {
+
+      teardown: function(db) {
         db.dropTable('event', this.callback);
       }
     }
   }).addBatch({
     'insert': {
       topic: function() {
-          db.createTable('event', {
-            id: { type: dataType.INTEGER, primaryKey: true, autoIncrement: true },
-            title: { type: dataType.STRING }
-          }, function(err) {
+        db.createTable('event', {
+          id: { type: dataType.INTEGER, primaryKey: true, autoIncrement: true },
+          title: { type: dataType.STRING }
+        }, function(err) {
           db.insert('event', ['id','title'], [2,'title'], this.callback.bind(this, null, db));
-          }.bind(this));
-      },
-
-     
+        }.bind(this));
+      },
 
       'with additional row' : function(db) {
         db.runSql("SELECT * from event", function(err, data) {
           assert.equal(data.rowCount, 1);
         });
       },
-       teardown: function(db) {
+
+      teardown: function(db) {
         db.dropTable('event', this.callback);
       }
     }
   }).addBatch({
     'removeIndex': {
       topic: function() {
-          db.createTable('event', {
-            id: { type: dataType.INTEGER, primaryKey: true, autoIncrement: true }
-          }, function() {
-            db.addIndex('event', 'event_title', 'title', function(err) {
-              db.removeIndex('event_title', this.callback.bind(this, null, db));
-            }.bind(this));
-          }.bind(this));
+        db.createTable('event', {
+          id: { type: dataType.INTEGER, primaryKey: true, autoIncrement: true }
+        }, function() {
+          db.addIndex('event', 'event_title', 'title', function(err) {
+            db.removeIndex('event_title', this.callback.bind(this, null, db));
+          }.bind(this));
+        }.bind(this));
       },
 
       'has resulting index metadata': {
@@ -379,35 +369,29 @@
           assert.equal(indexes.length, 1); // first index is primary key
         }
       },
-      teardown: function(db) {
-        db.dropTable('event', this.callback);
-      }
-    }
-<<<<<<< HEAD
-  }
-}).addBatch({
-  'createMigrationsTable': {
-    topic: function() {
-      driver.connect({ driver: 'pg', database: 'db_migrate_test' }, function(err,db) {
+
+      teardown: function(db) {
+        db.dropTable('event', this.callback);
+      }
+    }
+  }).addBatch({
+    'createMigrationsTable': {
+      topic: function() {
         db.createMigrationsTable(this.callback.bind(this, null, db));
-      }.bind(this));
-    },
-
-    teardown: function(db) {
-      db.dropTable('migrations', this.callback);
-    },
-
-    'has migrations table' : function(err, res) {
-      assert.isNull(err);
-      assert.isNotNull(res);
-    }
-  }
-}).export(module);
-
-=======
+      },
+
+      'has migrations table' : function(err, res) {
+        assert.isNull(err);
+        assert.isNotNull(res);
+      },
+
+      teardown: function(db) {
+        db.dropTable('migrations', this.callback);
+      }
+    }
   }).export(module);
 });
->>>>>>> 59529710
+
 function findByName(columns, name) {
   for (var i = 0; i < columns.length; i++) {
     if (columns[i].getName() === name) {
@@ -415,4 +399,4 @@
     }
   }
   return null;
-}+}
