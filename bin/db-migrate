--- conflicted
+++ resolved
@@ -22,12 +22,8 @@
 var argv = optimist
     .default({
       verbose: false,
-<<<<<<< HEAD
-      "force-exit": false,
-      "sql-file": false,
-=======
       'force-exit': false,
->>>>>>> ed935e7a
+	  'sql-file': false,
       config: process.cwd() + '/database.json',
       'migrations-dir': process.cwd() + '/migrations' })
     .usage('Usage: db-migrate [up|down|create] migrationName [options]')
@@ -129,7 +125,6 @@
       log.info(util.format('Created migration at %s', migration.path));
     });
   });
-<<<<<<< HEAD
 
   if (shouldCreateSqlFiles()) {
     createSqlFiles();
@@ -160,8 +155,6 @@
       log.info(util.format('Created migration down sql file at %s', migration.path));
     });
   });
-=======
->>>>>>> ed935e7a
 }
 
 function executeUp() {
